--- conflicted
+++ resolved
@@ -462,15 +462,9 @@
 cp -R ${DIR}/proxy/proxy_pass /usr/local/etc/nginx/
 _exitCode=$(( ${_exitCode} & $? ))
 if [[ ${_exitCode} -eq 0 ]]; then
-<<<<<<< HEAD
-   echo "Success"
-else
-   echo "Failed"
-=======
-    e_success "Success"
-else
-    e_error "Failed"
->>>>>>> 602478cf
+    e_success "Success"
+else
+    e_error "Failed"
 fi
 
 ##########
